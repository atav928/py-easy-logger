--- conflicted
+++ resolved
@@ -40,12 +40,7 @@
 
 [tool.setuptools.packages.find]
 where = ["src", "tests"]
-<<<<<<< HEAD
-include = ["*.jpg", "easy_logger*"]
-#namespaces = true
-=======
 include = ["easy_logger*"]
->>>>>>> 798d888b
 
 [tool.coverage.run]
 source = ["src"]
